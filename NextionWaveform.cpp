#include "NextionWaveform.h"
#include "INextionWidget.h"

NextionWaveform::NextionWaveform(Nextion *nex, uint8_t page, uint8_t component,
                                 const char *name)
    : INextionWidget(nex, page, component, name)
    , INextionTouchable(nex, page, component, name)
{
}

bool NextionWaveform::addValue(uint8_t channel, uint8_t value)
{
  if (channel > 3)
    return false;

  // TODO: This does not seem to be working
  size_t commandLen = 22;
  char comandBuffer[commandLen];
<<<<<<< HEAD
  snprintf(comandBuffer, commandLen, "add %d,%d,%d",
           m_componentID, channel, value);
=======
  snprintf(comandBuffer, commandLen, "add %d,%d,%d", m_componentID, channel,
           value);
  Serial.println(comandBuffer);
>>>>>>> c471a3ce
  m_nextion->sendCommand(comandBuffer);
  return m_nextion->checkCommandComplete();
}<|MERGE_RESOLUTION|>--- conflicted
+++ resolved
@@ -16,14 +16,8 @@
   // TODO: This does not seem to be working
   size_t commandLen = 22;
   char comandBuffer[commandLen];
-<<<<<<< HEAD
-  snprintf(comandBuffer, commandLen, "add %d,%d,%d",
-           m_componentID, channel, value);
-=======
   snprintf(comandBuffer, commandLen, "add %d,%d,%d", m_componentID, channel,
            value);
-  Serial.println(comandBuffer);
->>>>>>> c471a3ce
   m_nextion->sendCommand(comandBuffer);
   return m_nextion->checkCommandComplete();
 }